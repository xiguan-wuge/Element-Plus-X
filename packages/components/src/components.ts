// Auto-Element-Plus-X by auto-export-all-components script
export { default as Bubble } from './components/Bubble/index.vue'
export { default as BubbleList } from './components/BubbleList/index.vue'
export { default as Sender } from './components/Sender/index.vue'
export { default as Thought } from './components/Thought/index.vue'
<<<<<<< HEAD
export { default as Typewriter } from './components/Typewriter/index.vue'
export { default as Welcome } from './components/Welcome/index.vue'
=======
export { default as ThoughtChain } from './components/ThoughtChain/index.vue'
export { default as Typewriter } from './components/Typewriter/index.vue'
>>>>>>> 8f13f22b
<|MERGE_RESOLUTION|>--- conflicted
+++ resolved
@@ -3,10 +3,6 @@
 export { default as BubbleList } from './components/BubbleList/index.vue'
 export { default as Sender } from './components/Sender/index.vue'
 export { default as Thought } from './components/Thought/index.vue'
-<<<<<<< HEAD
-export { default as Typewriter } from './components/Typewriter/index.vue'
-export { default as Welcome } from './components/Welcome/index.vue'
-=======
 export { default as ThoughtChain } from './components/ThoughtChain/index.vue'
 export { default as Typewriter } from './components/Typewriter/index.vue'
->>>>>>> 8f13f22b
+export { default as Welcome } from './components/Welcome/index.vue'