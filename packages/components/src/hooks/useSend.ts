export interface UseSendProps {
  onAbort?: () => void
  sendHandler?: (...args: any[]) => void
  abortHandler?: () => void
  finishHandler?: () => void
}

type OnError = (eventSource: EventSource, event: Event) => void

type BaseHeaders = Omit<HeadersInit, 'Content-Type'>

type BaseFetchOptions = Omit<RequestInit, 'headers' | 'signal'> & {
  headers?: BaseHeaders
}

type Transformer<T> = (message: string) => T

interface BaseSSEProps<T = string> {
  baseURL?: string
  type?: SSEType
  onFinish?: (data: T[]) => void
  onAbort?: (data: T[]) => void
  transformer?: Transformer<T>
  onMessage?: (message: T) => void
}

interface SSEWithFetchProps {
  baseOptions?: BaseFetchOptions
  onError?: (e: unknown) => void
}

interface SSEWithSSEProps {
  baseOptions?: EventSourceInit
  onError?: OnError
  onOpen?: () => void
}

type SSEType = 'fetch' | 'sse' | 'sip'

export type SSEProps<T> = BaseSSEProps<T> & (SSEWithSSEProps | SSEWithFetchProps)

export class XRequest<T> {
  #instance: EventSource | null = null
  #transformer?: Transformer<T>
  #baseURL: string
  #baseOptions?: EventSourceInit | BaseFetchOptions
  #onAbort?: BaseSSEProps<T>['onAbort']
  #onMessage?: BaseSSEProps<T>['onMessage']
  #onError?: SSEWithSSEProps['onError'] | SSEWithFetchProps['onError']
  #onOpen?: () => void
  #type: SSEType = 'sse'
  #controller: AbortController | null = null
  #onFinish?: BaseSSEProps<T>['onFinish']
  #messages: T[] = []
  constructor({ baseURL, onAbort, onMessage, onError, baseOptions, transformer, type, onFinish, ...props }: SSEProps<T> = {}) {
    this.#baseURL = baseURL ?? ''
    this.#baseOptions = baseOptions ?? {}
    onAbort && (this.#onAbort = onAbort)
    onMessage && (this.#onMessage = onMessage)
    onError && (this.#onError = onError)
    onFinish && (this.#onFinish = onFinish);
    (props as SSEWithSSEProps).onOpen && (this.#onOpen = (props as SSEWithSSEProps).onOpen)
    transformer && (this.#transformer = transformer)
    type && (this.#type = type)
    this.abort = this.abort.bind(this)
    this.send = this.send.bind(this)
  }

  #sendWithFetch(url: string, options: BaseFetchOptions = {}) {
    this.#controller = new AbortController()
    const signal = this.#controller.signal
    const fetchOptions = {
      ...options,
      signal,
    } as RequestInit
    return fetch(this.#baseURL + url, fetchOptions).then(res => res.body).then(async (body) => {
      if (!body)
        return Promise.reject(new Error('Response body is null in stream mode'))
      const reader = body.getReader()
      const decoder = new TextDecoder('utf-8')
      let done = false
      while (!done) {
        const { value, done: streamDone } = await reader.read()
        done = streamDone
        if (streamDone) {
          this.#onFinish?.(this.#messages)
          return
        };
        if (value) {
          const chunk = decoder.decode(value, { stream: true })
          const chunkUse = chunk.startsWith('data: ') ? chunk.slice(6) : chunk
          try {
            const res = this.#transformer ? (this.#transformer as Transformer<T>)(chunkUse) : chunkUse as T
            this.#messages.push(res)
            this.#onMessage?.(res)
          }
          catch (error) {
            (this.#onError as SSEWithFetchProps['onError'])?.(error)
            this.#controller?.abort()
            return Promise.reject(error)
          }
        }
      }
    }).catch((err) => {
      if (err.name === 'AbortError') {
        this.#onAbort?.(this.#messages)
        return
      }
      (this.#onError as SSEWithFetchProps['onError'])?.(err)
      this.#controller?.abort()
    })
  }

  #sendWithSSE(url: string, options: EventSourceInit = {}) {
    const es = new EventSource(this.#baseURL + url, { ...this.#baseOptions, ...options })
    es.onmessage = (e) => {
      const res = this.#transformer ? this.#transformer(e.data) : e as MessageEvent<T>
      this.#onMessage?.(res as T)
    }
    es.onopen = () => {
      this.#onOpen?.()
    }
    es.onerror = (ev: Event) => {
      if (es.readyState === EventSource.CLOSED) {
        this.#onFinish?.(this.#messages)
      }
      else {
        this.#onError?.(es, ev)
      }
      this.abort()
    }
    this.#instance = es
    return es
  }

  public send(url: string, options: EventSourceInit | BaseFetchOptions = {}) {
    switch (this.#type) {
      case 'fetch':
<<<<<<< HEAD
        return await this.#sendWithFetch(url, options as BaseFetchOptions)
      case 'sse':
        return this.#sendWithSSE(url, options as EventSourceInit)
      default:
        // TODO:sip
        return this.#sendWithSSE(url, options as EventSourceInit)
=======
        this.#sendWithFetch(url, options as BaseFetchOptions);
        break;
      default:
        this.#sendWithSSE(url, options as EventSourceInit);
>>>>>>> ec015808
    }
    return this;
  }

  public abort() {
    this.#instance?.close?.()
    this.#instance = null
    this.#controller?.abort()
    this.#controller = null
    this.#onAbort?.(this.#messages)
    this.#messages = []
  }
}

/**
 * @description A utility function for handling the request status of send operation management, supporting optional abort functionality, as well as Promise and Server-Sent Events (SSE).
 * @description 一个用于处理发送操作管理请求状态的实用函数，支持可选的中止功能，同时支持 Promise 和 SSE（服务端事件）。
 *
 * @typedef {object} WithAbortProps
 * @property {(signal: AbortSignal) => Promise<any>} promise - A function that returns a promise and accepts an `AbortSignal` for cancellation.
 * @property {(signal: AbortSignal) => Promise<any>} promise - 一个返回 Promise 的函数，接受一个用于取消的 `AbortSignal`。
 *
 * @typedef {object} WithSSEProps
 * @property {EventSource} eventSource - An `EventSource` instance for handling Server-Sent Events.
 * @property {EventSource} eventSource - 用于处理服务端事件的 `EventSource` 实例。
 *
 * @typedef {object} UseSendProps
 * @property {WithAbortProps | WithSSEProps} props - Either `WithAbortProps` or `WithSSEProps`, depending on the use case.
 * @property {WithAbortProps | WithSSEProps} props - 根据使用场景，传入 `WithAbortProps` 或 `WithSSEProps`。
 * @property {() => void} [onAbort] - Optional callback triggered when the operation is aborted.
 * @property {() => void} [onAbort] - 可选的回调函数，在操作被中止时触发。
 * @property {(...args: any[]) => void} [sendHandler] - Optional handler function invoked before sending starts.
 * @property {(...args: any[]) => void} [sendHandler] - 可选的处理函数，在发送开始前调用。
 *
 * @param {UseSendProps} props - Configuration options for the `useSend` function.
 * @param {UseSendProps} props - `useSend` 函数的配置选项。
 *
 * @returns {object} - Returns an object containing utility methods and state.
 * @returns {object} - 返回一个包含实用方法和状态的对象。
 *
 * @property {Ref<boolean>} loading - A reactive reference indicating whether a send operation is in progress.
 * @property {Ref<boolean>} loading - 一个响应式引用，指示是否正在执行发送操作。
 *
 * @property {Promise<any> | undefined} promise - The promise returned by the `promise` function, if provided.
 * @property {Promise<any> | undefined} promise - 如果提供了 `promise` 函数，则返回的 Promise。
 *
 * @property {() => void} abort - A function to abort the ongoing operation, either by aborting the promise or closing the EventSource.
 * @property {() => void} abort - 一个用于中止当前操作的函数，可以中止 Promise 或关闭 EventSource。
 *
 * @property {(...args: any[]) => void} send - A function to initiate the send operation, invoking the `sendHandler` if provided.
 * @property {(...args: any[]) => void} send - 一个用于启动发送操作的函数，如果提供了 `sendHandler` 则会调用。
 */
export function useSend(
  { onAbort, sendHandler, abortHandler }: UseSendProps = {} as UseSendProps,
) {
  const loading = ref<boolean>(false)

  const handleSend = (...args: any[]) => {
    if (loading.value)
      return
    sendHandler?.(...args)
    loading.value = true
  }

  const handleAbort = () => {
    loading.value = false
    abortHandler?.()
    onAbort?.()
  }

  const handleFinish = () => {
    loading.value = false
  }

  return {
    loading,
    abort: handleAbort,
    send: handleSend,
    finish: handleFinish,
  }
}<|MERGE_RESOLUTION|>--- conflicted
+++ resolved
@@ -136,21 +136,12 @@
   public send(url: string, options: EventSourceInit | BaseFetchOptions = {}) {
     switch (this.#type) {
       case 'fetch':
-<<<<<<< HEAD
-        return await this.#sendWithFetch(url, options as BaseFetchOptions)
-      case 'sse':
-        return this.#sendWithSSE(url, options as EventSourceInit)
+        this.#sendWithFetch(url, options as BaseFetchOptions)
+        break
       default:
-        // TODO:sip
-        return this.#sendWithSSE(url, options as EventSourceInit)
-=======
-        this.#sendWithFetch(url, options as BaseFetchOptions);
-        break;
-      default:
-        this.#sendWithSSE(url, options as EventSourceInit);
->>>>>>> ec015808
-    }
-    return this;
+        this.#sendWithSSE(url, options as EventSourceInit)
+    }
+    return this
   }
 
   public abort() {
@@ -168,8 +159,8 @@
  * @description 一个用于处理发送操作管理请求状态的实用函数，支持可选的中止功能，同时支持 Promise 和 SSE（服务端事件）。
  *
  * @typedef {object} WithAbortProps
- * @property {(signal: AbortSignal) => Promise<any>} promise - A function that returns a promise and accepts an `AbortSignal` for cancellation.
- * @property {(signal: AbortSignal) => Promise<any>} promise - 一个返回 Promise 的函数，接受一个用于取消的 `AbortSignal`。
+ * @property {(signal: AbortSignal)  Promise<any>} promise - A function that returns a promise and accepts an `AbortSignal` for cancellation.
+ * @property {(signal: AbortSignal)  Promise<any>} promise - 一个返回 Promise 的函数，接受一个用于取消的 `AbortSignal`。
  *
  * @typedef {object} WithSSEProps
  * @property {EventSource} eventSource - An `EventSource` instance for handling Server-Sent Events.
@@ -178,10 +169,10 @@
  * @typedef {object} UseSendProps
  * @property {WithAbortProps | WithSSEProps} props - Either `WithAbortProps` or `WithSSEProps`, depending on the use case.
  * @property {WithAbortProps | WithSSEProps} props - 根据使用场景，传入 `WithAbortProps` 或 `WithSSEProps`。
- * @property {() => void} [onAbort] - Optional callback triggered when the operation is aborted.
- * @property {() => void} [onAbort] - 可选的回调函数，在操作被中止时触发。
- * @property {(...args: any[]) => void} [sendHandler] - Optional handler function invoked before sending starts.
- * @property {(...args: any[]) => void} [sendHandler] - 可选的处理函数，在发送开始前调用。
+ * @property {()  void} [onAbort] - Optional callback triggered when the operation is aborted.
+ * @property {()  void} [onAbort] - 可选的回调函数，在操作被中止时触发。
+ * @property {(...args: any[])  void} [sendHandler] - Optional handler function invoked before sending starts.
+ * @property {(...args: any[])  void} [sendHandler] - 可选的处理函数，在发送开始前调用。
  *
  * @param {UseSendProps} props - Configuration options for the `useSend` function.
  * @param {UseSendProps} props - `useSend` 函数的配置选项。
@@ -195,11 +186,11 @@
  * @property {Promise<any> | undefined} promise - The promise returned by the `promise` function, if provided.
  * @property {Promise<any> | undefined} promise - 如果提供了 `promise` 函数，则返回的 Promise。
  *
- * @property {() => void} abort - A function to abort the ongoing operation, either by aborting the promise or closing the EventSource.
- * @property {() => void} abort - 一个用于中止当前操作的函数，可以中止 Promise 或关闭 EventSource。
- *
- * @property {(...args: any[]) => void} send - A function to initiate the send operation, invoking the `sendHandler` if provided.
- * @property {(...args: any[]) => void} send - 一个用于启动发送操作的函数，如果提供了 `sendHandler` 则会调用。
+ * @property {()  void} abort - A function to abort the ongoing operation, either by aborting the promise or closing the EventSource.
+ * @property {()  void} abort - 一个用于中止当前操作的函数，可以中止 Promise 或关闭 EventSource。
+ *
+ * @property {(...args: any[])  void} send - A function to initiate the send operation, invoking the `sendHandler` if provided.
+ * @property {(...args: any[])  void} send - 一个用于启动发送操作的函数，如果提供了 `sendHandler` 则会调用。
  */
 export function useSend(
   { onAbort, sendHandler, abortHandler }: UseSendProps = {} as UseSendProps,
