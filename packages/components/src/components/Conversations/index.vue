<!-- TODO: 修改数据计算, 添加数据计算缓存 -->

<script setup lang="ts"
  generic="T extends AnyObject = AnyObject, V extends string | number | boolean = string | number"
>
import type { ElScrollbar } from 'element-plus'
import type { AnyObject } from 'typescript-api-pro'
import type { ComponentPublicInstance } from 'vue'
import type { Conversation, ConversationItem, ConversationItemUseOptions, ConversationMenuCommand, GroupableOptions, GroupItem } from './types'
import { Delete, Edit, Loading, Top } from '@element-plus/icons-vue'
import { get } from 'radash'
import Item from './components/item.vue'

const props = withDefaults(defineProps<Conversation<T>>(), {
  items: () => [],
  itemsStyle: () => ({}),
  itemsHoverStyle: () => ({}),
  itemsActiveStyle: () => ({}),
  itemsMenuOpenedStyle: () => ({}),
  style: () => ({}),
  showTooltip: () => false,
  groupable: () => false,
  labelMaxWidth: undefined,
  labelHeight: 20,
  showBuiltInMenu: false,
  menu: () => [
    {
      label: '重命名',
      key: 'rename',
      icon: markRaw(Edit),
      command: 'rename',
    },
    {
      label: '删除',
      key: 'delete',
      icon: markRaw(Delete),
      command: 'delete',
      menuItemHoverStyle: {
        color: 'red',
        backgroundColor: 'rgba(255, 0, 0, 0.1)',
      },
    },
  ],
  ungroupedTitle: '未分组',
  tooltipPlacement: 'top',
  tooltipOffset: 12,
  menuPlacement: 'bottom-start',
  menuOffset: 50,
  menuShowArrow: false,
  menuClassName: '',
  menuTeleported: true,
  menuStyle: () => ({}),
  loadMoreLoading: false,
  showToTopBtn: false,
  labelKey: 'label',
  rowKey: 'id',
})

const emits = defineEmits<{
  (e: 'menuCommand', command: ConversationMenuCommand, item: ConversationItem<T>): void
  (e: 'change', item: ConversationItem<T>): void
  // (e: 'update:active', v: V): void
}>()

const activeKey = defineModel<V>('active', { required: false })

function getKey(item: ConversationItem<T>, index: number) {
  return props.rowKey ? get(item, props.rowKey as string) as string : index.toString()
}

const itemsUse = computed<ConversationItemUseOptions<T>[]>(() => {
  return props.items.map((item, index) => ({
    ...item,
    uniqueKey: props.rowKey ? get(item, props.rowKey as string) as string : index.toString(),
    label: get(item, props.labelKey as string),
  }))
})

watchEffect(() => {
  console.log('itemsUse', itemsUse.value, props.rowKey, activeKey.value)
})

// const key = computed(() => {
//   return (item: ConversationItem<T>, index: number) => {
//     return props.rowKey ? get(item, props.rowKey as string) as string : index.toString()
//   }
// })

// 将传入的样式与默认样式合并
const mergedStyle = computed(() => {
  const defaultStyle = {
    padding: '10px 0 10px 10px',
    backgroundColor: '#fff',
    borderRadius: '8px',
    width: '280px',
    height: '0',
  }
  return { ...defaultStyle, ...props.style }
})

// const activeKey = computed<V>({
//   get(){
//     return props.active as V
//   },
//   set(v){
//     console.log(v);
//     emits('update:active', v)
//   }
// })

// watchEffect(()=> {
//   console.log('active', activeKey.value);
// })

// 获取第一个非disabled的item的key，作为备选值
const firstAvailableKey = computed(() => {
  const firstAvailableItem = props.items.find(item => !item.disabled)
  if (!firstAvailableItem)
    return ''
  return getKey(firstAvailableItem, 0)
})

// 如果没有绑定activeKey或绑定的是disabled项，则使用initialKey
watchEffect(() => {
  if (!activeKey.value || props.items.find((item, index) => getKey(item, index) === activeKey.value)?.disabled) {
    activeKey.value = firstAvailableKey.value as V
  }
})

function handleClick(item: ConversationItemUseOptions<T>) {
  // 如果是disabled状态，则不允许选中
  if (item.disabled)
    return
  emits('change', item)
  activeKey.value = item.uniqueKey as V
}

<<<<<<< HEAD
// 判断是否需要使用分组
const shouldUseGrouping = computed(() => {
  // groupable为true/对象/空字符串时启用分组
  return !!props.groupable
})

// 根据搜索值过滤项目
const filteredItems = computed(() => {
  return itemsUse.value
})

// 根据分组方式进行分组
const groups = computed(() => {
  // 如果不需要分组，则返回空数组
  if (!shouldUseGrouping.value)
    return []

  // 检查filteredItems是否有值
  if (!filteredItems.value || filteredItems.value.length === 0) {
    return []
  }
=======
  // const getKey = (item: ConversationItem<T>, index: number) => {
  //   return props.rowKey ? get(item, props.rowKey as string) as string : index.toString()
  // }
>>>>>>> bf172daa

  // 用于存储每个组的项目
  const groupMap: Record<string, GroupItem> = {}

<<<<<<< HEAD
  // 使用过滤后的项目进行分组
  filteredItems.value.forEach((item) => {
    let groupName: string | null = null

    // 优先使用item中的group字段
    if (item.group) {
      groupName = item.group
    }
    // 如果没有找到分组，使用未分组
    const finalGroupName = groupName || props.ungroupedTitle

    // 若该组尚未创建，则创建一个新组
    if (!groupMap[finalGroupName]) {
      groupMap[finalGroupName] = {
        title: finalGroupName,
        key: finalGroupName,
        children: [],
        isUngrouped: !groupName, // 如果没有找到组名，则标记为未分组
      }
    }
=======
  const emits = defineEmits<{
    (e: 'menuCommand', command: ConversationMenuCommand, item: ConversationItem<T>): void,
    (e: 'change', item: ConversationItem<T>): void
    // (e: 'update:active', v: V): void
  }>()


  // const key = computed(() => {
  //   return (item: ConversationItem<T>, index: number) => {
  //     return props.rowKey ? get(item, props.rowKey as string) as string : index.toString()
  //   }
  // })

  // 将传入的样式与默认样式合并
  const mergedStyle = computed(() => {
    const defaultStyle = {
      padding: '10px 0 10px 10px',
      backgroundColor: '#fff',
      borderRadius: '8px',
      width: '280px',
      height: '0',
    }
    return { ...defaultStyle, ...props.style }
  })

  // const activeKey = computed<V>({
  //   get(){
  //     return props.active as V
  //   },
  //   set(v){
  //     console.log(v);
  //     emits('update:active', v)
  //   }
  // })

  // 获取第一个非disabled的item的key，作为备选值
  // const firstAvailableKey = computed(() => {
  //   const firstAvailableItem = props.items.find(item => !item.disabled)
  //   if (!firstAvailableItem) return ''
  //   return getKey(firstAvailableItem, 0)
  // })

  // 如果没有绑定activeKey或绑定的是disabled项，则使用initialKey
  // watchEffect(() => {
  //   if (!activeKey.value || props.items.find((item, index) => getKey(item, index) === activeKey.value)?.disabled) {
  //     activeKey.value = firstAvailableKey.value as V
  //   }
  // })
>>>>>>> bf172daa

    // 将项目添加到相应的组中
    groupMap[finalGroupName].children.push(item)
  })

  // 将分组转换为数组
  const groupArray = Object.values(groupMap)

  // 如果有自定义排序函数，使用它排序
  if (typeof props.groupable === 'object' && props.groupable.sort) {
    return groupArray.sort((a, b) => {
      // 确保未分组总是在最后
      if (a.isUngrouped)
        return 1
      if (b.isUngrouped)
        return -1

      const sortFn = (props.groupable as GroupableOptions).sort
      return sortFn ? sortFn(a.key, b.key) : 0
    })
  }

  // 否则只确保未分组在最后，不做其他排序
  return groupArray.sort((a, b) => {
    // 确保未分组总是在最后
    if (a.isUngrouped)
      return 1
    if (b.isUngrouped)
      return -1

    // 不做其他排序
    return 0
  })
})

// 添加滚动相关的状态
const scrollbarRef = ref<InstanceType<typeof ElScrollbar> | null>(null)
const showScrollTop = ref(false)
const groupRefs = ref<Record<string, HTMLDivElement>>({})

// 记录吸顶状态的组
const stickyGroupKeys = ref<Set<string>>(new Set())

// 监听滚动事件
function handleScroll(e: any) {
  // 显示/隐藏回到顶部按钮
  const scrollTop = e.scrollTop
  showScrollTop.value = scrollTop > 200

  // 获取当前滚动容器
  const scrollbar = scrollbarRef.value
  if (!scrollbar)
    return

  // 使用scrollbar的wrapRef获取真实DOM以获取正确的尺寸
  const wrap = scrollbar.wrapRef
  if (!wrap)
    return

  // 检查是否需要加载更多
  // 当滚动到距离底部20px时触发加载
  const bottomOffset = 20
  const scrollHeight = wrap.scrollHeight
  const clientHeight = wrap.clientHeight

  // 计算是否接近底部
  const isNearBottom = scrollHeight - scrollTop - clientHeight < bottomOffset

  if (isNearBottom) {
    loadMoreData()
  }

  // 更新吸顶状态
  updateStickyStatus(e)
}

// 更新标题吸顶状态
function updateStickyStatus(_e: any) {
  if (!shouldUseGrouping.value || groups.value.length === 0)
    return

  // 先清空当前的吸顶组
  stickyGroupKeys.value.clear()

  // 获取滚动容器
  const scrollContainer = scrollbarRef.value?.wrapRef
  if (!scrollContainer)
    return

  // 如果只有一个分组，直接设置为吸顶状态
  if (groups.value.length === 1) {
    stickyGroupKeys.value.add(groups.value[0].key)
    return
  }

  const scrollContainerTop = scrollContainer.getBoundingClientRect().top
  const containerHeight = scrollContainer.clientHeight
  const scrollHeight = scrollContainer.scrollHeight
  const scrollTop = scrollContainer.scrollTop

  // 判断是否已经滚动到底部
  const isNearBottom = scrollHeight - scrollTop - containerHeight < 20

  // 如果已接近底部，直接使最后一个分组吸顶
  if (isNearBottom && groups.value.length > 0) {
    stickyGroupKeys.value.add(groups.value[groups.value.length - 1].key)
    return
  }

  // 检查每个分组的位置
  const visibleGroups = []

  // 收集所有可见的分组
  for (const group of groups.value) {
    const groupElement = groupRefs.value[group.key]
    if (groupElement) {
      const groupRect = groupElement.getBoundingClientRect()
      const relativeTop = groupRect.top - scrollContainerTop

      // 分组至少部分可见
      if ((relativeTop < containerHeight && relativeTop + groupRect.height > 0)) {
        visibleGroups.push({
          group,
          relativeTop,
          height: groupRect.height,
        })
      }
    }
  }

  // 对可见分组按相对位置排序
  visibleGroups.sort((a, b) => a.relativeTop - b.relativeTop)

  // 如果有可见分组
  if (visibleGroups.length > 0) {
    // 寻找第一个完全进入视口的分组
    const fullyVisibleGroup = visibleGroups.find(g => g.relativeTop >= 0)

    if (fullyVisibleGroup) {
      // 如果有完全进入视口的分组，选择它
      stickyGroupKeys.value.add(fullyVisibleGroup.group.key)
    }
    else {
      // 否则选择第一个部分可见的分组（通常是标题已经滚出但内容还可见的）
      stickyGroupKeys.value.add(visibleGroups[0].group.key)
    }
  }
  else if (groups.value.length > 0) {
    // 如果没有可见分组，则选择第一个分组
    stickyGroupKeys.value.add(groups.value[0].key)
  }
}

// 加载更多数据
function loadMoreData() {
  if (!props.loadMore)
    return
  props.loadMore()
}

// 滚动到顶部
function scrollToTop() {
  scrollbarRef.value?.setScrollTop(0)
}

// 菜单 item 点击事件
function handleMenuItemClick(command: ConversationMenuCommand, item: ConversationItem<T>) {
  emits('menuCommand', command, item)
}

function bindGroupRef(el: Element | ComponentPublicInstance | null, item: GroupItem) {
  if (el) {
    groupRefs.value[item.key] = el as HTMLDivElement
  }
}

// 组件挂载后初始化第一个标题为吸顶状态
onMounted(() => {
  // 如果有分组，默认将第一个分组设置为吸顶状态
  if (shouldUseGrouping.value && groups.value.length > 0) {
    // 添加第一个组的key到吸顶状态集合中
    stickyGroupKeys.value.add(groups.value[0].key)
  }
})
</script>

<template>
  <div
    class="conversations-container" :style="{
      '--conversation-label-height': `${props.labelHeight}px`,
      '--conversation-list-auto-bg-color': mergedStyle.backgroundColor,
    }"
  >
    <slot name="header" />
    <ul class="conversations-list" :style="mergedStyle">
      <!-- 滚动区域容器 -->
      <li class="conversations-scroll-wrapper">
        <el-scrollbar ref="scrollbarRef" height="100%" class="custom-scrollbar" always @scroll="handleScroll">
          <div class="scroll-content">
            <template v-if="shouldUseGrouping">
              <!-- 分组显示 -->
              <div
                v-for="group in groups" :key="group.key" :ref="el => bindGroupRef(el, group)"
                class="conversation-group"
              >
                <div
                  class="conversation-group-title sticky-title"
                  :class="{ 'active-sticky': stickyGroupKeys.has(group.key) }"
                >
                  <slot name="groupTitle" v-bind="{ group }">
                    {{ group.title }}
                  </slot>
                </div>
                <div class="conversation-group-items">
                  <Item
                    v-for="item in group.children" :key="item.uniqueKey" :item="item"
                    :active="item.uniqueKey === activeKey" :items-style="props.itemsStyle"
                    :items-hover-style="props.itemsHoverStyle" :items-active-style="props.itemsActiveStyle"
                    :items-menu-opened-style="props.itemsMenuOpenedStyle" :prefix-icon="item.prefixIcon"
                    :show-tooltip="showTooltip" :tooltip-placement="props.tooltipPlacement"
                    :tooltip-offset="props.tooltipOffset" :suffix-icon="item.suffixIcon" :active-key="activeKey || ''"
                    :label-max-width="labelMaxWidth" :menu="menu" :show-built-in-menu="props.showBuiltInMenu"
                    :menu-placement="props.menuPlacement" :menu-offset="props.menuOffset"
                    :menu-max-height="props.menuMaxHeight" :menu-style="props.menuStyle"
                    :menu-show-arrow="props.menuShowArrow" :menu-class-name="props.menuClassName"
                    :menu-teleported="props.menuTeleported" @click="handleClick(item)"
                    @menu-command="handleMenuItemClick"
                  >
                    <!-- 传递插槽 -->
                    <template v-if="$slots.label" #label>
                      <slot name="label" v-bind="{ item }" />
                    </template>

                    <template v-if="$slots['more-filled']" #more-filled="moreFilledSoltProps">
                      <slot name="more-filled" v-bind="moreFilledSoltProps" />
                    </template>

                    <template v-if="$slots.menu" #menu>
                      <slot name="menu" v-bind="{ item }" />
                    </template>
                  </Item>
                </div>
              </div>
            </template>

            <template v-else>
              <Item
                v-for="item in filteredItems" :key="item.uniqueKey" :item="item" :items-style="props.itemsStyle"
                :items-hover-style="props.itemsHoverStyle" :items-active-style="props.itemsActiveStyle"
                :active="item.uniqueKey === activeKey" :items-menu-opened-style="props.itemsMenuOpenedStyle"
                :prefix-icon="item.prefixIcon" :show-tooltip="showTooltip" :tooltip-placement="props.tooltipPlacement"
                :tooltip-offset="props.tooltipOffset" :suffix-icon="item.suffixIcon" :active-key="activeKey || ''"
                :label-max-width="labelMaxWidth" :menu="menu" :show-built-in-menu="props.showBuiltInMenu"
                :menu-placement="props.menuPlacement" :menu-offset="props.menuOffset"
                :menu-max-height="props.menuMaxHeight" :menu-style="props.menuStyle"
                :menu-show-arrow="props.menuShowArrow" :menu-class-name="props.menuClassName"
                :menu-teleported="props.menuTeleported" @click="handleClick(item)" @menu-command="handleMenuItemClick"
              >
                <!-- 传递插槽 -->
                <template v-if="$slots.label" #label>
                  <slot name="label" v-bind="{ item }" />
                </template>

                <template v-if="$slots['more-filled']" #more-filled="moreFilledSoltProps">
                  <slot name="more-filled" v-bind="moreFilledSoltProps" />
                </template>

                <template v-if="$slots.menu" #menu>
                  <slot name="menu" v-bind="{ item }" />
                </template>
              </Item>
            </template>
          </div>

          <!-- 加载更多 -->
          <div v-if="props.loadMoreLoading" class="conversations-load-more">
            <slot name="load-more">
              <el-icon class="conversations-load-more-is-loading">
                <Loading />
              </el-icon>
              <span>加载更多...</span>
            </slot>
          </div>
        </el-scrollbar>
      </li>
    </ul>
    <slot name="footer" />
    <!-- 滚动到顶部按钮 -->
    <el-button v-show="showScrollTop && props.showToTopBtn" class="scroll-to-top-btn" circle @click="scrollToTop">
      <el-icon>
        <Top />
      </el-icon>
    </el-button>
  </div>
</template>

<style scoped lang="scss">
.conversations-container {
  display: flex;
  flex-direction: column;
  height: 100%;
  position: relative;
  width: fit-content;
  box-sizing: border-box;
  overflow: hidden;
  box-shadow: 0 1px 3px rgba(0, 0, 0, 0.1);
}

.conversations-list {
  list-style: none;
  margin: 0;
  padding: 0;
  flex: 1;
  display: flex;
  flex-direction: column;
  box-sizing: border-box;
}

.conversations-scroll-wrapper {
  flex: 1;
  overflow: hidden;
  position: relative;

  /* 在右侧添加留白区域 */
  &::after {
    content: '';
    position: absolute;
    top: 0;
    right: 0;
    width: 8px;
    /* 右侧留白宽度 */
    height: 100%;
    background-color: transparent;
    pointer-events: none;
    /* 确保不影响交互 */
  }
}

// 加载更多
.conversations-load-more {
  display: flex;
  width: calc(100% - 20px);
  padding: 4px 0;
  justify-content: center;
  align-items: center;
  font-size: 12px;
  gap: 3px;
  height: 100%;
  color: #909399;
  background-color: var(--conversation-list-auto-bg-color, #fff);
}

// 加载动画
.conversations-load-more-is-loading {
  margin-top: 2px;
  animation: spinloading 2s linear infinite;
}

@keyframes spinloading {
  0% {
    transform: rotate(0deg);
  }

  100% {
    transform: rotate(360deg);
  }
}

.scroll-content {
  min-height: 100%;
}

.loading-more {
  text-align: center;
  padding: 10px 0;
  color: #909399;
  font-size: 14px;
}

.conversation-group {
  position: relative;

  &:last-child {
    margin-bottom: 0;
  }

  .conversation-group-title {
    font-size: 14px;
    color: #909399;
    padding: 8px 0;
    font-weight: 500;
    margin-bottom: 4px;
    border-radius: 4px;
    border-top-left-radius: 0px;
    border-top-right-radius: 0px;
    // 预留滚动条宽度
    width: calc(100% - 10px);
    box-sizing: border-box;
  }

  .sticky-title {
    position: sticky;
    top: 0;
    z-index: 20;
    background-color: var(--conversation-list-auto-bg-color, #fff);
  }

  .active-sticky {
    z-index: 10;
  }

  .conversation-group-items {
    padding-top: 0;
  }
}

.scroll-to-top-btn {
  position: absolute;
  right: 16px;
  bottom: 16px;
  z-index: 99;
  opacity: 0.8;
  transition: opacity 0.3s;

  &:hover {
    opacity: 1;
  }
}
</style><|MERGE_RESOLUTION|>--- conflicted
+++ resolved
@@ -57,16 +57,16 @@
 })
 
 const emits = defineEmits<{
-  (e: 'menuCommand', command: ConversationMenuCommand, item: ConversationItem<T>): void
-  (e: 'change', item: ConversationItem<T>): void
-  // (e: 'update:active', v: V): void
-}>()
+    (e: 'menuCommand', command: ConversationMenuCommand, item: ConversationItem<T>): void,
+    (e: 'change', item: ConversationItem<T>): void
+    // (e: 'update:active', v: V): void
+  }>()
 
 const activeKey = defineModel<V>('active', { required: false })
 
-function getKey(item: ConversationItem<T>, index: number) {
-  return props.rowKey ? get(item, props.rowKey as string) as string : index.toString()
-}
+// const getKey = (item: ConversationItem<T>, index: number) => {
+//   return props.rowKey ? get(item, props.rowKey as string) as string : index.toString()
+// }
 
 const itemsUse = computed<ConversationItemUseOptions<T>[]>(() => {
   return props.items.map((item, index) => ({
@@ -74,10 +74,6 @@
     uniqueKey: props.rowKey ? get(item, props.rowKey as string) as string : index.toString(),
     label: get(item, props.labelKey as string),
   }))
-})
-
-watchEffect(() => {
-  console.log('itemsUse', itemsUse.value, props.rowKey, activeKey.value)
 })
 
 // const key = computed(() => {
@@ -108,24 +104,19 @@
 //   }
 // })
 
-// watchEffect(()=> {
-//   console.log('active', activeKey.value);
+// 获取第一个非disabled的item的key，作为备选值
+// const firstAvailableKey = computed(() => {
+//   const firstAvailableItem = props.items.find(item => !item.disabled)
+//   if (!firstAvailableItem) return ''
+//   return getKey(firstAvailableItem, 0)
 // })
 
-// 获取第一个非disabled的item的key，作为备选值
-const firstAvailableKey = computed(() => {
-  const firstAvailableItem = props.items.find(item => !item.disabled)
-  if (!firstAvailableItem)
-    return ''
-  return getKey(firstAvailableItem, 0)
-})
-
 // 如果没有绑定activeKey或绑定的是disabled项，则使用initialKey
-watchEffect(() => {
-  if (!activeKey.value || props.items.find((item, index) => getKey(item, index) === activeKey.value)?.disabled) {
-    activeKey.value = firstAvailableKey.value as V
-  }
-})
+// watchEffect(() => {
+//   if (!activeKey.value || props.items.find((item, index) => getKey(item, index) === activeKey.value)?.disabled) {
+//     activeKey.value = firstAvailableKey.value as V
+//   }
+// })
 
 function handleClick(item: ConversationItemUseOptions<T>) {
   // 如果是disabled状态，则不允许选中
@@ -135,7 +126,6 @@
   activeKey.value = item.uniqueKey as V
 }
 
-<<<<<<< HEAD
 // 判断是否需要使用分组
 const shouldUseGrouping = computed(() => {
   // groupable为true/对象/空字符串时启用分组
@@ -157,16 +147,10 @@
   if (!filteredItems.value || filteredItems.value.length === 0) {
     return []
   }
-=======
-  // const getKey = (item: ConversationItem<T>, index: number) => {
-  //   return props.rowKey ? get(item, props.rowKey as string) as string : index.toString()
-  // }
->>>>>>> bf172daa
 
   // 用于存储每个组的项目
   const groupMap: Record<string, GroupItem> = {}
 
-<<<<<<< HEAD
   // 使用过滤后的项目进行分组
   filteredItems.value.forEach((item) => {
     let groupName: string | null = null
@@ -187,56 +171,6 @@
         isUngrouped: !groupName, // 如果没有找到组名，则标记为未分组
       }
     }
-=======
-  const emits = defineEmits<{
-    (e: 'menuCommand', command: ConversationMenuCommand, item: ConversationItem<T>): void,
-    (e: 'change', item: ConversationItem<T>): void
-    // (e: 'update:active', v: V): void
-  }>()
-
-
-  // const key = computed(() => {
-  //   return (item: ConversationItem<T>, index: number) => {
-  //     return props.rowKey ? get(item, props.rowKey as string) as string : index.toString()
-  //   }
-  // })
-
-  // 将传入的样式与默认样式合并
-  const mergedStyle = computed(() => {
-    const defaultStyle = {
-      padding: '10px 0 10px 10px',
-      backgroundColor: '#fff',
-      borderRadius: '8px',
-      width: '280px',
-      height: '0',
-    }
-    return { ...defaultStyle, ...props.style }
-  })
-
-  // const activeKey = computed<V>({
-  //   get(){
-  //     return props.active as V
-  //   },
-  //   set(v){
-  //     console.log(v);
-  //     emits('update:active', v)
-  //   }
-  // })
-
-  // 获取第一个非disabled的item的key，作为备选值
-  // const firstAvailableKey = computed(() => {
-  //   const firstAvailableItem = props.items.find(item => !item.disabled)
-  //   if (!firstAvailableItem) return ''
-  //   return getKey(firstAvailableItem, 0)
-  // })
-
-  // 如果没有绑定activeKey或绑定的是disabled项，则使用initialKey
-  // watchEffect(() => {
-  //   if (!activeKey.value || props.items.find((item, index) => getKey(item, index) === activeKey.value)?.disabled) {
-  //     activeKey.value = firstAvailableKey.value as V
-  //   }
-  // })
->>>>>>> bf172daa
 
     // 将项目添加到相应的组中
     groupMap[finalGroupName].children.push(item)
