--- conflicted
+++ resolved
@@ -133,15 +133,12 @@
       '@element-plus/icons-vue':
         specifier: ^2.3.1
         version: 2.3.1(vue@3.5.13(typescript@5.8.2))
-<<<<<<< HEAD
+      '@jsonlee_12138/markdown-it-mermaid':
+        specifier: ^0.0.3
+        version: 0.0.3(markdown-it@14.1.0)(mermaid@11.6.0)
       '@vueuse/core':
         specifier: ^13.1.0
         version: 13.1.0(vue@3.5.13(typescript@5.8.2))
-=======
-      '@jsonlee_12138/markdown-it-mermaid':
-        specifier: ^0.0.3
-        version: 0.0.3(markdown-it@14.1.0)(mermaid@11.6.0)
->>>>>>> 1f1b57cc
       dompurify:
         specifier: ^3.2.4
         version: 3.2.5
@@ -388,24 +385,28 @@
     engines: {node: '>= 10'}
     cpu: [arm64]
     os: [linux]
+    libc: [glibc]
 
   '@ast-grep/napi-linux-arm64-musl@0.36.3':
     resolution: {integrity: sha512-2XRmNYuovZu0Pa4J3or4PKMkQZnXXfpVcCrPwWB/2ytX7XUo+TWLgYE8rPVnJOyw5zujkveFb0XUrro9mQgLzw==}
     engines: {node: '>= 10'}
     cpu: [arm64]
     os: [linux]
+    libc: [musl]
 
   '@ast-grep/napi-linux-x64-gnu@0.36.3':
     resolution: {integrity: sha512-mTwPRbBi1feGqR2b5TWC5gkEDeRi8wfk4euF5sKNihfMGHj6pdfINHQ3QvLVO4C7z0r/wgWLAvditFA0b997dg==}
     engines: {node: '>= 10'}
     cpu: [x64]
     os: [linux]
+    libc: [glibc]
 
   '@ast-grep/napi-linux-x64-musl@0.36.3':
     resolution: {integrity: sha512-tMGPrT+zuZzJK6n1cD1kOii7HYZE9gUXjwtVNE/uZqXEaWP6lmkfoTMbLjnxEe74VQbmaoDGh1/cjrDBnqC6Uw==}
     engines: {node: '>= 10'}
     cpu: [x64]
     os: [linux]
+    libc: [musl]
 
   '@ast-grep/napi-win32-arm64-msvc@0.36.3':
     resolution: {integrity: sha512-7pFyr9+dyV+4cBJJ1I57gg6PDXP3GBQeVAsEEitzEruxx4Hb4cyNro54gGtlsS+6ty+N0t004tPQxYO2VrsPIg==}
@@ -1113,16 +1114,11 @@
   '@manypkg/get-packages@1.1.3':
     resolution: {integrity: sha512-fo+QhuU3qE/2TQMQmbVMqaQ6EWbMhi4ABWP+O4AM1NqPBuy0OrApV5LO6BrrgnhtAHS2NH6RrVk9OL181tTi8A==}
 
-<<<<<<< HEAD
+  '@mermaid-js/parser@0.4.0':
+    resolution: {integrity: sha512-wla8XOWvQAwuqy+gxiZqY+c7FokraOTHRWMsbB4AgRx9Sy7zKslNyejy7E+a77qHfey5GXw/ik3IXv/NHMJgaA==}
+
   '@microsoft/api-extractor-model@7.30.6':
     resolution: {integrity: sha512-znmFn69wf/AIrwHya3fxX6uB5etSIn6vg4Q4RB/tb5VDDs1rqREc+AvMC/p19MUN13CZ7+V/8pkYPTj7q8tftg==}
-=======
-  '@mermaid-js/parser@0.4.0':
-    resolution: {integrity: sha512-wla8XOWvQAwuqy+gxiZqY+c7FokraOTHRWMsbB4AgRx9Sy7zKslNyejy7E+a77qHfey5GXw/ik3IXv/NHMJgaA==}
-
-  '@microsoft/api-extractor-model@7.30.5':
-    resolution: {integrity: sha512-0ic4rcbcDZHz833RaTZWTGu+NpNgrxVNjVaor0ZDUymfDFzjA/Uuk8hYziIUIOEOSTfmIQqyzVwlzxZxPe7tOA==}
->>>>>>> 1f1b57cc
 
   '@microsoft/api-extractor@7.52.7':
     resolution: {integrity: sha512-YLdPS644MfbLJt4hArP1WcldcaEUBh9wnFjcLEcQnVG0AMznbLh2sdE0F5Wr+w6+Lyp5/XUPvRAg3sYGSP3GCw==}
@@ -1167,21 +1163,25 @@
     resolution: {integrity: sha512-AK6x1UN/Wz0C+kpV70J3cKgKl+b6Jrh4EDAY6JY99F7DMlNAbKtRtBZAb3IMiuukv/mqbTvb7Z7+dUIp/DHOkA==}
     cpu: [arm64]
     os: [linux]
+    libc: [glibc]
 
   '@oxlint/linux-arm64-musl@0.16.8':
     resolution: {integrity: sha512-+VJNo9NGYjP/8qFvcMk6IR4waRENbXolDk6SsfWXnub/b0UpXd8dH+cFSo9VPsHoLQ1+/A2WbqTxO+XkkaUXYw==}
     cpu: [arm64]
     os: [linux]
+    libc: [musl]
 
   '@oxlint/linux-x64-gnu@0.16.8':
     resolution: {integrity: sha512-1AN2P3AUfW04jmaiEh/NnV3/oZKrXMScqbihZ8bclKdwKanEyNX+McCfpUZ6/L1h1imCj9tR1ChNq0LaPrJfAg==}
     cpu: [x64]
     os: [linux]
+    libc: [glibc]
 
   '@oxlint/linux-x64-musl@0.16.8':
     resolution: {integrity: sha512-FyG47d0ypwpIv+OEgTQe+qV9UDgeEoNJW0p50/zUkQhe3LVC20qNztvFp0X9uTm1V7ihY8GCZKC1ooeD3+eWWw==}
     cpu: [x64]
     os: [linux]
+    libc: [musl]
 
   '@oxlint/win32-arm64@0.16.8':
     resolution: {integrity: sha512-fUnKMhcyChO7nLh5TS/yELOx7FG1827GShIalQr6L9SnDGeKjjzBrJwpc3jFtTB4Ti6wX+7yB7JYOo2EgoRdvQ==}
@@ -1222,36 +1222,42 @@
     engines: {node: '>= 10.0.0'}
     cpu: [arm]
     os: [linux]
+    libc: [glibc]
 
   '@parcel/watcher-linux-arm-musl@2.5.1':
     resolution: {integrity: sha512-6E+m/Mm1t1yhB8X412stiKFG3XykmgdIOqhjWj+VL8oHkKABfu/gjFj8DvLrYVHSBNC+/u5PeNrujiSQ1zwd1Q==}
     engines: {node: '>= 10.0.0'}
     cpu: [arm]
     os: [linux]
+    libc: [musl]
 
   '@parcel/watcher-linux-arm64-glibc@2.5.1':
     resolution: {integrity: sha512-LrGp+f02yU3BN9A+DGuY3v3bmnFUggAITBGriZHUREfNEzZh/GO06FF5u2kx8x+GBEUYfyTGamol4j3m9ANe8w==}
     engines: {node: '>= 10.0.0'}
     cpu: [arm64]
     os: [linux]
+    libc: [glibc]
 
   '@parcel/watcher-linux-arm64-musl@2.5.1':
     resolution: {integrity: sha512-cFOjABi92pMYRXS7AcQv9/M1YuKRw8SZniCDw0ssQb/noPkRzA+HBDkwmyOJYp5wXcsTrhxO0zq1U11cK9jsFg==}
     engines: {node: '>= 10.0.0'}
     cpu: [arm64]
     os: [linux]
+    libc: [musl]
 
   '@parcel/watcher-linux-x64-glibc@2.5.1':
     resolution: {integrity: sha512-GcESn8NZySmfwlTsIur+49yDqSny2IhPeZfXunQi48DMugKeZ7uy1FX83pO0X22sHntJ4Ub+9k34XQCX+oHt2A==}
     engines: {node: '>= 10.0.0'}
     cpu: [x64]
     os: [linux]
+    libc: [glibc]
 
   '@parcel/watcher-linux-x64-musl@2.5.1':
     resolution: {integrity: sha512-n0E2EQbatQ3bXhcH2D1XIAANAcTZkQICBPVaxMeaCVBtOpBZpWJuf7LwyWPSBDITb7In8mqQgJ7gH8CILCURXg==}
     engines: {node: '>= 10.0.0'}
     cpu: [x64]
     os: [linux]
+    libc: [musl]
 
   '@parcel/watcher-win32-arm64@2.5.1':
     resolution: {integrity: sha512-RFzklRvmc3PkjKjry3hLF9wD7ppR4AKcWNzH7kXR7GUe0Igb3Nz8fyPwtZCSquGrhU5HhUNDr/mKBqj7tqA2Vw==}
@@ -1333,56 +1339,67 @@
     resolution: {integrity: sha512-ehSKrewwsESPt1TgSE/na9nIhWCosfGSFqv7vwEtjyAqZcvbGIg4JAcV7ZEh2tfj/IlfBeZjgOXm35iOOjadcg==}
     cpu: [arm]
     os: [linux]
+    libc: [glibc]
 
   '@rollup/rollup-linux-arm-musleabihf@4.40.1':
     resolution: {integrity: sha512-m39iO/aaurh5FVIu/F4/Zsl8xppd76S4qoID8E+dSRQvTyZTOI2gVk3T4oqzfq1PtcvOfAVlwLMK3KRQMaR8lg==}
     cpu: [arm]
     os: [linux]
+    libc: [musl]
 
   '@rollup/rollup-linux-arm64-gnu@4.40.1':
     resolution: {integrity: sha512-Y+GHnGaku4aVLSgrT0uWe2o2Rq8te9hi+MwqGF9r9ORgXhmHK5Q71N757u0F8yU1OIwUIFy6YiJtKjtyktk5hg==}
     cpu: [arm64]
     os: [linux]
+    libc: [glibc]
 
   '@rollup/rollup-linux-arm64-musl@4.40.1':
     resolution: {integrity: sha512-jEwjn3jCA+tQGswK3aEWcD09/7M5wGwc6+flhva7dsQNRZZTe30vkalgIzV4tjkopsTS9Jd7Y1Bsj6a4lzz8gQ==}
     cpu: [arm64]
     os: [linux]
+    libc: [musl]
 
   '@rollup/rollup-linux-loongarch64-gnu@4.40.1':
     resolution: {integrity: sha512-ySyWikVhNzv+BV/IDCsrraOAZ3UaC8SZB67FZlqVwXwnFhPihOso9rPOxzZbjp81suB1O2Topw+6Ug3JNegejQ==}
     cpu: [loong64]
     os: [linux]
+    libc: [glibc]
 
   '@rollup/rollup-linux-powerpc64le-gnu@4.40.1':
     resolution: {integrity: sha512-BvvA64QxZlh7WZWqDPPdt0GH4bznuL6uOO1pmgPnnv86rpUpc8ZxgZwcEgXvo02GRIZX1hQ0j0pAnhwkhwPqWg==}
     cpu: [ppc64]
     os: [linux]
+    libc: [glibc]
 
   '@rollup/rollup-linux-riscv64-gnu@4.40.1':
     resolution: {integrity: sha512-EQSP+8+1VuSulm9RKSMKitTav89fKbHymTf25n5+Yr6gAPZxYWpj3DzAsQqoaHAk9YX2lwEyAf9S4W8F4l3VBQ==}
     cpu: [riscv64]
     os: [linux]
+    libc: [glibc]
 
   '@rollup/rollup-linux-riscv64-musl@4.40.1':
     resolution: {integrity: sha512-n/vQ4xRZXKuIpqukkMXZt9RWdl+2zgGNx7Uda8NtmLJ06NL8jiHxUawbwC+hdSq1rrw/9CghCpEONor+l1e2gA==}
     cpu: [riscv64]
     os: [linux]
+    libc: [musl]
 
   '@rollup/rollup-linux-s390x-gnu@4.40.1':
     resolution: {integrity: sha512-h8d28xzYb98fMQKUz0w2fMc1XuGzLLjdyxVIbhbil4ELfk5/orZlSTpF/xdI9C8K0I8lCkq+1En2RJsawZekkg==}
     cpu: [s390x]
     os: [linux]
+    libc: [glibc]
 
   '@rollup/rollup-linux-x64-gnu@4.40.1':
     resolution: {integrity: sha512-XiK5z70PEFEFqcNj3/zRSz/qX4bp4QIraTy9QjwJAb/Z8GM7kVUsD0Uk8maIPeTyPCP03ChdI+VVmJriKYbRHQ==}
     cpu: [x64]
     os: [linux]
+    libc: [glibc]
 
   '@rollup/rollup-linux-x64-musl@4.40.1':
     resolution: {integrity: sha512-2BRORitq5rQ4Da9blVovzNCMaUlyKrzMSvkVR0D4qPuOy/+pMCrh1d7o01RATwVy+6Fa1WBw+da7QPeLWU/1mQ==}
     cpu: [x64]
     os: [linux]
+    libc: [musl]
 
   '@rollup/rollup-win32-arm64-msvc@4.40.1':
     resolution: {integrity: sha512-b2bcNm9Kbde03H+q+Jjw9tSfhYkzrDUf2d5MAd1bOJuVplXvFhWz7tRtWvD8/ORZi7qSCy0idW6tf2HgxSXQSg==}
@@ -1808,41 +1825,49 @@
     resolution: {integrity: sha512-jon9M7DKRLGZ9VYSkFMflvNqu9hDtOCEnO2QAryFWgT6o6AXU8du56V7YqnaLKr6rAbZBWYsYpikF226v423QA==}
     cpu: [arm64]
     os: [linux]
+    libc: [glibc]
 
   '@unrs/resolver-binding-linux-arm64-musl@1.7.2':
     resolution: {integrity: sha512-c8Cg4/h+kQ63pL43wBNaVMmOjXI/X62wQmru51qjfTvI7kmCy5uHTJvK/9LrF0G8Jdx8r34d019P1DVJmhXQpA==}
     cpu: [arm64]
     os: [linux]
+    libc: [musl]
 
   '@unrs/resolver-binding-linux-ppc64-gnu@1.7.2':
     resolution: {integrity: sha512-A+lcwRFyrjeJmv3JJvhz5NbcCkLQL6Mk16kHTNm6/aGNc4FwPHPE4DR9DwuCvCnVHvF5IAd9U4VIs/VvVir5lg==}
     cpu: [ppc64]
     os: [linux]
+    libc: [glibc]
 
   '@unrs/resolver-binding-linux-riscv64-gnu@1.7.2':
     resolution: {integrity: sha512-hQQ4TJQrSQW8JlPm7tRpXN8OCNP9ez7PajJNjRD1ZTHQAy685OYqPrKjfaMw/8LiHCt8AZ74rfUVHP9vn0N69Q==}
     cpu: [riscv64]
     os: [linux]
+    libc: [glibc]
 
   '@unrs/resolver-binding-linux-riscv64-musl@1.7.2':
     resolution: {integrity: sha512-NoAGbiqrxtY8kVooZ24i70CjLDlUFI7nDj3I9y54U94p+3kPxwd2L692YsdLa+cqQ0VoqMWoehDFp21PKRUoIQ==}
     cpu: [riscv64]
     os: [linux]
+    libc: [musl]
 
   '@unrs/resolver-binding-linux-s390x-gnu@1.7.2':
     resolution: {integrity: sha512-KaZByo8xuQZbUhhreBTW+yUnOIHUsv04P8lKjQ5otiGoSJ17ISGYArc+4vKdLEpGaLbemGzr4ZeUbYQQsLWFjA==}
     cpu: [s390x]
     os: [linux]
+    libc: [glibc]
 
   '@unrs/resolver-binding-linux-x64-gnu@1.7.2':
     resolution: {integrity: sha512-dEidzJDubxxhUCBJ/SHSMJD/9q7JkyfBMT77Px1npl4xpg9t0POLvnWywSk66BgZS/b2Hy9Y1yFaoMTFJUe9yg==}
     cpu: [x64]
     os: [linux]
+    libc: [glibc]
 
   '@unrs/resolver-binding-linux-x64-musl@1.7.2':
     resolution: {integrity: sha512-RvP+Ux3wDjmnZDT4XWFfNBRVG0fMsc+yVzNFUqOflnDfZ9OYujv6nkh+GOr+watwrW4wdp6ASfG/e7bkDradsw==}
     cpu: [x64]
     os: [linux]
+    libc: [musl]
 
   '@unrs/resolver-binding-wasm32-wasi@1.7.2':
     resolution: {integrity: sha512-y797JBmO9IsvXVRCKDXOxjyAE4+CcZpla2GSoBQ33TVb3ILXuFnMrbR/QQZoauBYeOFuu4w3ifWLw52sdHGz6g==}
@@ -3161,16 +3186,11 @@
     resolution: {integrity: sha512-ax7ZYomf6jqPTQ4+XCpUGyXKHk5WweS+e05MBO4/y3WJ5RkmPXNKvX+bx1behVILVwr6JSQvZAku021CHPXG3Q==}
     engines: {node: '>=10'}
 
-<<<<<<< HEAD
+  hachure-fill@0.5.2:
+    resolution: {integrity: sha512-3GKBOn+m2LX9iq+JC1064cSFprJY4jL1jCXTcpnfER5HYE2l/4EfWSGzkPa/ZDBmYI0ZOEj5VHV/eKnPGkHuOg==}
+
   happy-dom@17.4.6:
     resolution: {integrity: sha512-OEV1hDe9i2rFr66+WZNiwy1S8rAJy6bRXmXql68YJDjdfHBRbN76om+qVh68vQACf6y5Bcr90e/oK53RQxsDdg==}
-=======
-  hachure-fill@0.5.2:
-    resolution: {integrity: sha512-3GKBOn+m2LX9iq+JC1064cSFprJY4jL1jCXTcpnfER5HYE2l/4EfWSGzkPa/ZDBmYI0ZOEj5VHV/eKnPGkHuOg==}
-
-  happy-dom@17.4.4:
-    resolution: {integrity: sha512-/Pb0ctk3HTZ5xEL3BZ0hK1AqDSAUuRQitOmROPHhfUYEWpmTImwfD8vFDGADmMAX0JYgbcgxWoLFKtsWhcpuVA==}
->>>>>>> 1f1b57cc
     engines: {node: '>=18.0.0'}
 
   has-flag@4.0.0:
@@ -3260,21 +3280,19 @@
     resolution: {integrity: sha512-XPdx9Dq4t9Qk1mTMbWONJqU7boCoumEH7fRET37HX5+khDUl3J2W6PdALxhILYlIYx2amlwYcRPp28p0tSiojg==}
     engines: {node: '>=18'}
 
-<<<<<<< HEAD
   inherits@2.0.4:
     resolution: {integrity: sha512-k/vGaX4/Yla3WzyMCvTQOXYeIHvqOKtnqBduzTHpzpQZzAskKMhZ2K+EnBiSM9zGSoIFeMpXKxa4dYeZIQqewQ==}
+
+  internmap@1.0.1:
+    resolution: {integrity: sha512-lDB5YccMydFBtasVtxnZ3MRBHuaoE8GKsppq+EchKL2U4nK/DmEpPHNH8MZe5HkMtpSiTSOZwfN0tzYjO/lJEw==}
+
+  internmap@2.0.3:
+    resolution: {integrity: sha512-5Hh7Y1wQbvY5ooGgPbDaL5iYLAPzMTUrjMulskHLH6wnv/A+1q5rgEaiuqEjB+oxGXIVZs1FF+R/KPN3ZSQYYg==}
+    engines: {node: '>=12'}
 
   ipaddr.js@1.9.1:
     resolution: {integrity: sha512-0KI/607xoxSToH7GjN1FfSbLoU0+btTicjsQSWQlh/hZykN8KpmMf7uYwPW3R+akZ6R/w18ZlXSHBYXiYUPO3g==}
     engines: {node: '>= 0.10'}
-=======
-  internmap@1.0.1:
-    resolution: {integrity: sha512-lDB5YccMydFBtasVtxnZ3MRBHuaoE8GKsppq+EchKL2U4nK/DmEpPHNH8MZe5HkMtpSiTSOZwfN0tzYjO/lJEw==}
-
-  internmap@2.0.3:
-    resolution: {integrity: sha512-5Hh7Y1wQbvY5ooGgPbDaL5iYLAPzMTUrjMulskHLH6wnv/A+1q5rgEaiuqEjB+oxGXIVZs1FF+R/KPN3ZSQYYg==}
-    engines: {node: '>=12'}
->>>>>>> 1f1b57cc
 
   is-binary-path@2.1.0:
     resolution: {integrity: sha512-ZMERYes6pDydyuGidse7OsHxtbI7WVeUEozgR/g7rd0xUimYNlvZRE/K2MgZTjWy725IfelLeVcEM97mmtRGXw==}
@@ -4111,25 +4129,21 @@
     engines: {node: '>=18.0.0', npm: '>=8.0.0'}
     hasBin: true
 
-<<<<<<< HEAD
+  roughjs@4.6.6:
+    resolution: {integrity: sha512-ZUz/69+SYpFN/g/lUlo2FXcIjRkSu3nDarreVdGGndHEBJ6cXPdKguS8JGxwj5HA5xIbVKSmLgr5b3AWxtRfvQ==}
+
   router@2.2.0:
     resolution: {integrity: sha512-nLTrUKm2UyiL7rlhapu/Zl45FwNgkZGaCpZbIHajDYgwlJCOzLSk+cIPAnsEqV955GjILJnKbdQC1nVPz+gAYQ==}
     engines: {node: '>= 18'}
-=======
-  roughjs@4.6.6:
-    resolution: {integrity: sha512-ZUz/69+SYpFN/g/lUlo2FXcIjRkSu3nDarreVdGGndHEBJ6cXPdKguS8JGxwj5HA5xIbVKSmLgr5b3AWxtRfvQ==}
->>>>>>> 1f1b57cc
 
   run-parallel@1.2.0:
     resolution: {integrity: sha512-5l4VyZR86LZ/lDxZTR6jqL8AFE2S0IFLMP26AbjsLVADxHdhB/c0GUsH+y39UfCi3dzz8OlQuPmnaJOMoDHQBA==}
 
-<<<<<<< HEAD
+  rw@1.3.3:
+    resolution: {integrity: sha512-PdhdWy89SiZogBLaw42zdeqtRJ//zFd2PgQavcICDUgJT5oW10QCRKbJ6bg4r0/UY2M6BWd5tkxuGFRvCkgfHQ==}
+
   safe-buffer@5.2.1:
     resolution: {integrity: sha512-rp3So07KcdmmKbGvgaNxQSJr7bGVSVk5S9Eq1F+ppbRo70+YeaDxkw5Dd8NPN+GD6bjnYm2VuPuCXmpuYvmCXQ==}
-=======
-  rw@1.3.3:
-    resolution: {integrity: sha512-PdhdWy89SiZogBLaw42zdeqtRJ//zFd2PgQavcICDUgJT5oW10QCRKbJ6bg4r0/UY2M6BWd5tkxuGFRvCkgfHQ==}
->>>>>>> 1f1b57cc
 
   safer-buffer@2.1.2:
     resolution: {integrity: sha512-YZo3K82SD7Riyi0E1EQPojLz7kpepnSQI9IyPbHHg1XXXevb5dJI7tpyN2ADxGcQbHG7vcyRHk0cbwqcQriUtg==}
@@ -5779,15 +5793,11 @@
       globby: 11.1.0
       read-yaml-file: 1.1.0
 
-<<<<<<< HEAD
+  '@mermaid-js/parser@0.4.0':
+    dependencies:
+      langium: 3.3.1
+
   '@microsoft/api-extractor-model@7.30.6(@types/node@22.15.3)':
-=======
-  '@mermaid-js/parser@0.4.0':
-    dependencies:
-      langium: 3.3.1
-
-  '@microsoft/api-extractor-model@7.30.5(@types/node@22.15.3)':
->>>>>>> 1f1b57cc
     dependencies:
       '@microsoft/tsdoc': 0.15.1
       '@microsoft/tsdoc-config': 0.17.1
@@ -8111,13 +8121,9 @@
     dependencies:
       duplexer: 0.1.2
 
-<<<<<<< HEAD
+  hachure-fill@0.5.2: {}
+
   happy-dom@17.4.6:
-=======
-  hachure-fill@0.5.2: {}
-
-  happy-dom@17.4.4:
->>>>>>> 1f1b57cc
     dependencies:
       webidl-conversions: 7.0.0
       whatwg-mimetype: 3.0.0
@@ -8207,15 +8213,13 @@
 
   index-to-position@1.1.0: {}
 
-<<<<<<< HEAD
   inherits@2.0.4: {}
 
+  internmap@1.0.1: {}
+
+  internmap@2.0.3: {}
+
   ipaddr.js@1.9.1: {}
-=======
-  internmap@1.0.1: {}
-
-  internmap@2.0.3: {}
->>>>>>> 1f1b57cc
 
   is-binary-path@2.1.0:
     dependencies:
@@ -9206,7 +9210,13 @@
       '@rollup/rollup-win32-x64-msvc': 4.40.1
       fsevents: 2.3.3
 
-<<<<<<< HEAD
+  roughjs@4.6.6:
+    dependencies:
+      hachure-fill: 0.5.2
+      path-data-parser: 0.1.0
+      points-on-curve: 0.2.0
+      points-on-path: 0.2.1
+
   router@2.2.0:
     dependencies:
       debug: 4.4.0
@@ -9216,24 +9226,14 @@
       path-to-regexp: 8.2.0
     transitivePeerDependencies:
       - supports-color
-=======
-  roughjs@4.6.6:
-    dependencies:
-      hachure-fill: 0.5.2
-      path-data-parser: 0.1.0
-      points-on-curve: 0.2.0
-      points-on-path: 0.2.1
->>>>>>> 1f1b57cc
 
   run-parallel@1.2.0:
     dependencies:
       queue-microtask: 1.2.3
 
-<<<<<<< HEAD
+  rw@1.3.3: {}
+
   safe-buffer@5.2.1: {}
-=======
-  rw@1.3.3: {}
->>>>>>> 1f1b57cc
 
   safer-buffer@2.1.2: {}
 
