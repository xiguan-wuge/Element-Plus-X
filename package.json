--- conflicted
+++ resolved
@@ -5,12 +5,8 @@
     "build:components": "turbo run build --filter=vue-element-plus-x",
     "dev:playground": "turbo run dev --filter=playground",
     "dev:docs": "turbo run dev --filter=docs",
-<<<<<<< HEAD
     "ci:publish": "pnpm changeset publish -r --filter=vue-element-plus-x",
-    "dev": "turbo run dev",
-=======
     "dev": "npm run dev:playground",
->>>>>>> 07370129
     "lint": "turbo run lint",
     "format": "prettier --write \"**/*.{ts,tsx,md}\"",
     "check-types": "turbo run check-types"
