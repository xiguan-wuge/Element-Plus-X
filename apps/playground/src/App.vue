--- conflicted
+++ resolved
@@ -1,43 +1,83 @@
 <script setup lang="ts">
-<<<<<<< HEAD
 import AttachmentsDemo from './components/AttachmentsDemo.vue'
+import BubbleDemo from './components/BubbleDemo.vue'
+import BubbleListDemo from './components/BubbleListDemo.vue'
+import ConversationsDemo from './components/ConversationsDemo.vue'
 import FilesCardDemo from './components/FilesCardDemo.vue'
-=======
-import Dev from './App-dev.vue';
-import Test from './App-test.vue';
-import Prod from './App-prod.vue';
-const mode = import.meta.env.MODE;
-console.log(mode, 'mode');
->>>>>>> 1f1b57cc
+import MentionSenderDemo from './components/MentionSenderDemo.vue'
+import PromptsDemo from './components/PromptsDemo.vue'
+import SenderDemo from './components/SenderDemo.vue'
+import ThinkingDemo from './components/ThinkingDemo.vue'
+import ThoughtChainDemo from './components/ThoughtChainDemo.vue'
+import useRecordDemo from './components/useRecordDemo.vue'
+import useSendDemo from './components/useSendDemo.vue'
+import useXStreamSIPDemo from './components/useXStreamSIPDemo.vue'
+import useXStreamSSEDemo from './components/useXStreamSSEDemo.vue'
+import WelcomeDemo from './components/WelcomeDemo.vue'
 </script>
 
 <template>
-  <div id="app">
-    <el-alert
-      title="💖 欢迎使用 Element-Plus-X"
-      type="success"
-      closable
-    >
-      <p class="self-description">
-        详情可移步使用文档：👉 <a href="https://element-plus-x.com">element-plus-x.com</a>
-      </p>
-    </el-alert>
-<<<<<<< HEAD
+  <el-tabs type="border-card" class="demo-tabs">
+    <el-tab-pane label="Bubble">
+      <BubbleDemo />
+    </el-tab-pane>
 
-    <el-tabs type="border-card" class="demo-tabs">
-      <el-tab-pane label="Attachments">
-        <AttachmentsDemo />
-      </el-tab-pane>
-      <el-tab-pane label="FilesCard">
-        <FilesCardDemo />
-      </el-tab-pane>
-    </el-tabs>
-=======
-    <Dev v-if="mode === 'development'" />
-    <Test v-else-if="mode === 'test'" />
-    <Prod v-else />
->>>>>>> 1f1b57cc
-  </div>
+    <el-tab-pane label="BubbleList">
+      <BubbleListDemo />
+    </el-tab-pane>
+
+    <el-tab-pane label="Conversations">
+      <ConversationsDemo />
+    </el-tab-pane>
+
+    <el-tab-pane label="FilesCard">
+      <FilesCardDemo />
+    </el-tab-pane>
+
+    <el-tab-pane label="Attachments">
+      <AttachmentsDemo />
+    </el-tab-pane>
+
+    <el-tab-pane label="Sender">
+      <SenderDemo />
+    </el-tab-pane>
+
+    <el-tab-pane label="MentionSender">
+      <MentionSenderDemo />
+    </el-tab-pane>
+
+    <el-tab-pane label="Welcome">
+      <WelcomeDemo />
+    </el-tab-pane>
+
+    <el-tab-pane label="Prompts">
+      <PromptsDemo />
+    </el-tab-pane>
+
+    <el-tab-pane label="Thinking">
+      <ThinkingDemo />
+    </el-tab-pane>
+
+    <el-tab-pane label="ThoughtChain">
+      <ThoughtChainDemo />
+    </el-tab-pane>
+
+    <el-tab-pane label="useRecord">
+      <useRecordDemo />
+    </el-tab-pane>
+
+    <el-tab-pane label="useSend">
+      <useSendDemo />
+    </el-tab-pane>
+
+    <el-tab-pane label="useXStream-SSE">
+      <useXStreamSSEDemo />
+    </el-tab-pane>
+
+    <el-tab-pane label="useXStream-SIP">
+      <useXStreamSIPDemo />
+    </el-tab-pane>
+  </el-tabs>
 </template>
 
 <style scoped>
@@ -48,7 +88,7 @@
 }
 
 .demo-tabs {
-  min-height: calc(100vh - 64px - 64px);
+  min-height: calc(100vh - 64px);
   background-color: beige;
 }
 
