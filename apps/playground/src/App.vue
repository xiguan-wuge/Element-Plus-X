<script setup lang="ts">
<<<<<<< HEAD
import ScenarioSIP from './components/hooks-useXStream-scenarioSIP.vue'
// import UseBubble from './components/demo-useBubble.vue'
// import UseBubbleList from './components/demo-useBubbleList.vue'
// import UseSender from './components/demo-useSender.vue'
// import UseRecord from './components/useRecord.vue'
import ScenarioSSE from './components/hooks-useXStream-scenarioSSE.vue'
=======
import UseBubble from './components/demo-useBubble.vue'
import UseBubbleList from './components/demo-useBubbleList.vue'
import UseSender from './components/demo-useSender.vue'
import UseRecord from './components/useRecord.vue'
import UseSend from './components/useSend.vue'
>>>>>>> b54180e5
</script>

<template>
  <div id="app">
<<<<<<< HEAD
    <!-- <UseRecord /> -->
=======
    <UseRecord />
    <UseSend />
>>>>>>> b54180e5
    <el-alert
      title="💖 欢迎使用 Element-Plus-X"
      type="success"
      closable
    >
      <p class="self-description">
        详情可移步使用文档：👉 <a href="https://element-plus-x.com">element-plus-x.com</a>
      </p>
    </el-alert>

    <el-tabs type="border-card" class="demo-tabs">
      <!-- <el-tab-pane label="Bubble">
        <UseBubble />
      </el-tab-pane>
      <el-tab-pane label="BubbleList">
        <UseBubbleList />
      </el-tab-pane>
      <el-tab-pane label="Sender">
        <UseSender />
      </el-tab-pane> -->
      <el-tab-pane label="ScenarioSSE">
        <ScenarioSSE />
      </el-tab-pane>

      <el-tab-pane label="ScenarioSIP">
        <ScenarioSIP />
      </el-tab-pane>
    </el-tabs>
  </div>
</template>

<style scoped>
#app {
  display: flex;
  flex-direction: column;
  gap: 12px;
}
.demo-tabs {
  min-height: calc(100vh - 64px - 64px);
  background-color: beige;
}

.self-description {
  font-size: 14px;
  a {
    text-emphasis: none;
    color: coral;
    font-weight: 700;
  }
}
</style><|MERGE_RESOLUTION|>--- conflicted
+++ resolved
@@ -1,28 +1,17 @@
 <script setup lang="ts">
-<<<<<<< HEAD
 import ScenarioSIP from './components/hooks-useXStream-scenarioSIP.vue'
+import ScenarioSSE from './components/hooks-useXStream-scenarioSSE.vue'
 // import UseBubble from './components/demo-useBubble.vue'
 // import UseBubbleList from './components/demo-useBubbleList.vue'
 // import UseSender from './components/demo-useSender.vue'
-// import UseRecord from './components/useRecord.vue'
-import ScenarioSSE from './components/hooks-useXStream-scenarioSSE.vue'
-=======
-import UseBubble from './components/demo-useBubble.vue'
-import UseBubbleList from './components/demo-useBubbleList.vue'
-import UseSender from './components/demo-useSender.vue'
 import UseRecord from './components/useRecord.vue'
 import UseSend from './components/useSend.vue'
->>>>>>> b54180e5
 </script>
 
 <template>
   <div id="app">
-<<<<<<< HEAD
-    <!-- <UseRecord /> -->
-=======
     <UseRecord />
     <UseSend />
->>>>>>> b54180e5
     <el-alert
       title="💖 欢迎使用 Element-Plus-X"
       type="success"
