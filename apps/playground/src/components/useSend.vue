--- conflicted
+++ resolved
@@ -1,21 +1,12 @@
 <script setup lang="ts">
-<<<<<<< HEAD
 import { useSend, XRequest } from 'vue-element-plus-x'
-=======
-import { useSend, XRequest } from 'vue-element-plus-x/src/hooks/useSend'
->>>>>>> 42fa71c7
 
-const es = ref<EventSource | null>(null)
 const str = ref<string>('')
 let finish = () => {
 }
 
 const sse = new XRequest({
-<<<<<<< HEAD
   baseURL: 'https://sse.dev',
-=======
-  baseURL: 'http://localhost:3000',
->>>>>>> 42fa71c7
   type: 'fetch',
   transformer: (e) => {
     console.log('transformer:', e)
@@ -42,13 +33,6 @@
   },
 })
 
-function clearEs() {
-  console.log('clearEs')
-  if (es.value) {
-    es.value.close()
-    es.value = null
-  }
-}
 function startFn() {
   str.value = ''
   sse.send('/api/sip')
@@ -68,7 +52,6 @@
 
 const { send, loading, abort, finish: _finish } = useSend({
   sendHandler: startFn,
-  onAbort: clearEs,
   abortHandler: sse.abort,
 })
 
